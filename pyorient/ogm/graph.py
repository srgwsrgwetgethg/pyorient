from .property import (
        Property
        , PropertyEncoder
        , LinkedClassProperty
        , LinkedProperty
    )
from .exceptions import ReservedWordError
from .vertex import Vertex
from .edge import Edge
from .broker import get_broker
from .query import Query

import pyorient
import json
from collections import namedtuple

ServerVersion = namedtuple('orientdb_version', ['major', 'minor', 'build'])

class Graph(object):
    def __init__(self, config, user=None, cred=None):
        """Connect to OrientDB graph database, creating the database if
        non-existent.

        :param config: Information on database to which to connect
        :param user: (Optional) Username by which to use database
        :param cred: (Optional) Credential for database username

        :note: user only meaningful when cred also provided.
        """

        self.client = pyorient.OrientDB(config.host, config.port)
        self.client.connect(config.user, config.cred)

        self.config = config

        if config.initial_drop:
            self._last_db = self._last_user = self._last_cred = None
            self.drop()

        db_name = config.db_name
        if db_name:
            self.open(db_name, config.storage, user, cred)

        self.registry = {}
        # Maps property dict from database to added class's property dict
        self.props_from_db = {}

        self.scripts = config.scripts or pyorient.Scripts()

    def open(self, db_name, storage, user=None, cred=None):
        """Open a graph on currently-connected database.

        :param storage: Either 'plocal' or 'memory'
        """
        config = self.config
        config.set_database(db_name, storage)

        # NOTE Odd behaviour; if storage not passed to db_exists, db_create
        # ignores storage
        if not self.client.db_exists(db_name, storage):
            self.client.db_create(db_name
                                  , pyorient.DB_TYPE_GRAPH
                                  , storage)

        if not (user and cred):
            user = config.user
            cred = config.cred
        self._last_user = user
        self._last_cred = cred
        self._last_db = db_name

        cluster_map = self.client.db_open(db_name, user, cred)


        self.server_version = ServerVersion(
            self.client.version.major, self.client.version.minor, self.client.version.build)

        return cluster_map

    def drop(self, db_name=None, storage=None):
        """Drop entire database."""
        config = self.config
        self.client.connect(config.user, config.cred)
        try:
            dropped_db = db_name or config.db_name
            self.client.db_drop(db_name or config.db_name
                                   , storage or config.storage)
        except:
            return False
        finally:
            last_db = self._last_db
            if last_db and last_db is not dropped_db:
                # In case we aren't dropping the currently-configured database,
                # ensure we are still able to use it.
                self.client.db_open(last_db
                                    , self._last_user, self._last_cred)
        return True

    def include(self, registry):
        """Update Graph's registry, when database schema already exists.

        Faster than a full create_all() when it's not required.
        """
        for cls in registry.values():
            db_to_element = {}

            props = sorted([(k,v) for k,v in cls.__dict__.items()
                            if isinstance(v, Property)]
                           , key=lambda p:p[1].instance_idx)
            for prop_name, prop_value in props:
                value_name = prop_value.name
                if value_name:
                    db_to_element[value_name] = prop_name
                    prop_name = value_name
                else:
                    db_to_element[prop_name] = prop_name

                self.guard_reserved_words(prop_name, cls)

            self.props_from_db[cls] = self.create_props_mapping(db_to_element)
            self.init_broker_for_class(cls)
            self.registry[cls.registry_name] = cls

    def create_class(self, cls):
        """Add vertex or edge class to database.

        :param cls: Subclass of type returned by declarative_node
            /declarative_relationship
        """

        cls_name = cls.registry_name

        bases = [base for base in cls.__bases__ if self.valid_element_base(base)]
        if not bases:
            raise TypeError(
                'Unexpected base class(es) in Graph.create_class'
                ' - try the declarative bases')

        extends = None
        if bases[0] is bases[0].decl_root:
            extends = ['V', 'E'][bases[0].decl_type]
        else:
            extends = ','.join([base.registry_name for base in bases])

        #if not self.client.command(
        #    'SELECT FROM ( SELECT expand( classes ) FROM metadata:schema ) WHERE name = "{}"'
        #        .format(cls_name)):
        try:
            self.client.command(
                'CREATE CLASS {0} EXTENDS {1}'.format(cls_name, extends))
        except pyorient.PyOrientSchemaException:
            # Class already exists
            pass

        db_to_element = {}

        props = sorted([(k,v) for k,v in cls.__dict__.items()
                        if isinstance(v, Property)]
                       , key=lambda p:p[1].instance_idx)
        for prop_name, prop_value in props:
            value_name = prop_value.name
            if value_name:
                db_to_element[value_name] = prop_name
                prop_name = value_name
            else:
                db_to_element[prop_name] = prop_name

            self.guard_reserved_words(prop_name, cls)

            class_prop = '{0}.{1}'.format(cls_name, prop_name)

            linked_to = None
            if isinstance(prop_value, LinkedClassProperty):
                type_linked_to = prop_value.linked_to

                linked_to = getattr(type_linked_to, 'registry_name', None)
                if not linked_to:
                    link_bases = getattr(type_linked_to, '__bases__', None)
                    if link_bases and \
                            isinstance(prop_value, LinkedProperty) and \
                            link_bases[0] is Property:
                        linked_to = type_linked_to.__name__

            try:
                self.client.command(
                    'CREATE PROPERTY {0} {1} {2}'
                        .format(class_prop
                                , type(prop_value).__name__
                                , linked_to or ''))
            except pyorient.PyOrientCommandException:
                # Property already exists
                pass

            if prop_value.default is not None:
                if self.server_version >= (2,1,0):
                    self.client.command(
                        'ALTER PROPERTY {0} DEFAULT {1}'
                            .format(class_prop,
                                    PropertyEncoder.encode(prop_value.default)))

            self.client.command(
                    'ALTER PROPERTY {0} NOTNULL {1}'
                        .format(class_prop
                                , str(not prop_value.nullable).lower()))

            self.client.command(
                    'ALTER PROPERTY {} MANDATORY {}'
                        .format(class_prop
                                , str(prop_value.mandatory).lower()))

            self.client.command(
                    'ALTER PROPERTY {} READONLY {}'
                        .format(class_prop
                                , str(prop_value.readonly).lower()))

            # TODO Add support for composite indexes
            if prop_value.indexed:
                try:
                    self.client.command(
                        'CREATE INDEX {0} {1}'
                            .format(class_prop
                                    , 'UNIQUE' if prop_value.unique
                                      else 'NOTUNIQUE'))
                except pyorient.PyOrientIndexException:
                    # Index already exists
                    pass

        self.props_from_db[cls] = self.create_props_mapping(db_to_element)
        self.init_broker_for_class(cls)
        self.registry[cls_name] = cls

    def drop_class(self, cls, ignore_instances=False):
        """
        Drop vertex or edge class from database.

        :param cls: Subclass of type returned by declarative_node
            /declarative_relationship
        :param ignore_instances: Don't throw if class has instances;
        *will* still throw if subclassed.
        """
        if ignore_instances:
            self.client.command(
                'DROP CLASS {} UNSAFE'.format(cls.registry_name))
        else:
            self.client.command(
                'DROP CLASS {}'.format(cls.registry_name))

    def create_all(self, registry):
        """Create classes in database for all classes in registry.

        :param registry: Ordered collection of classes to create, bases first.
        """
        for cls in registry.values():
            self.create_class(cls)

    def drop_all(self, registry):
        """Drop all registry classes from database.

        :param registry: Ordered collection of classes to drop, bases first.
        """
        # Drop subclasses first
        for cls in reversed(list(registry.values())):
            self.drop_class(cls, ignore_instances=True)

    def create_vertex(self, vertex_cls, **kwargs):
        class_name = vertex_cls.registry_name

        if kwargs:
            db_props = self.props_to_db(vertex_cls, kwargs)
            set_clause = ' SET {}'.format(
                ','.join('{}={}'.format(k,PropertyEncoder.encode(v))
                         for k,v in db_props.items()))
        else:
            set_clause = ''

        result = self.client.command(
            'CREATE VERTEX {}{}'.format(class_name, set_clause))[0]

        props = result.oRecordData
        return vertex_cls.from_graph(self, result._rid,
                                     self.props_from_db[vertex_cls](props))

    def create_edge(self, edge_cls, from_vertex, to_vertex, **kwargs):
        class_name = edge_cls.registry_name

        if kwargs:
            db_props = self.props_to_db(vertex_cls, kwargs)
            set_clause = ' SET {}'.format(
                ','.join('{}={}'.format(k,PropertyEncoder.encode(v))
                         for k,v in db_props.items()))
        else:
            set_clause = ''

        result = self.client.command(
            'CREATE EDGE {} FROM {} TO {}{}'.format(
                class_name, from_vertex._id, to_vertex._id, set_clause))[0]

        return self.edge_from_record(result, edge_cls)

    def get_vertex(self, vertex_id):
        record = self.client.command('SELECT FROM {}'.format(vertex_id))
        return self.vertex_from_record(record[0]) if record else None

    def get_edge(self, edge_id):
        record = self.client.command('SELECT FROM {}'.format(edge_id))
        return self.edge_from_record(record[0]) if record else None

    def get_element(self, elem_id):
        record = self.client.command('SELECT FROM {}'.format(elem_id))
        return self.element_from_record(record[0]) if record else None

    def save_element(self, element_class, props, elem_id):
        """:returns: True if successful, False otherwise"""
        if isinstance(element_class, str):
            name = element_class
            element_class = self.registry.get(element_class)
            if not element_class:
                raise KeyError(
                    'Class \'{}\' not registered with graph.'.format(name))

        if props:
            db_props = self.props_to_db(element_class, props)
            set_clause = ' SET {}'.format(
                ','.join('{}={}'.format(k,PropertyEncoder.encode(v))
                         for k,v in db_props.items()))
        else:
            set_clause = ''

        result = self.client.command('UPDATE {}{}'.format(elem_id, set_clause))
        return result and result[0] == b'1'

    def query(self, first_entity, *entities):
        return Query(self, (first_entity,) + entities)

    def gremlin(self, script, args=None, namespace=None):
        script_body = self.scripts.script_body(script, args, namespace)
        if script_body:
            response = self.client.gremlin(script_body)
        else:
            response = self.client.gremlin(script)
        return self.elements_from_records(response)

    # Vertex-centric functions
    def outE(self, from_, *edge_classes):
        """Get outgoing edges from vertex or class.

        :param from_: Vertex id, class, or class name
        :param edge_classes: Filter by these edges
        """
        records = self.client.command('SELECT outE({0}) FROM {1}'
            .format(','.join(self.coerce_class_names(edge_classes))
                    , self.coerce_class_names(from_)))
        return [self.get_edge(e) for e in records[0].oRecordData['outE']] \
            if records else []

    def inE(self, to, *edge_classes):
        """Get edges incoming to vertex or class.

        :param to: Vertex id, class, or class name
        :param edge_classes: Filter by these edges
        """
        records = self.client.command('SELECT inE({0}) FROM {1}'
            .format(','.join(self.coerce_class_names(edge_classes))
                    , self.coerce_class_names(to)))
        return [self.get_edge(e) for e in records[0].oRecordData['inE']] \
            if records else []

    def bothE(self, from_to, *edge_classes):
        """Get outgoing/incoming edges from/to vertex or class.

        :param from_to: Vertex id, class, or class name
        :param edge_classes: Filter by these edges
        """
        records = self.client.command('SELECT bothE({0}) FROM {1}'
            .format(','.join(self.coerce_class_names(edge_classes))
                    , self.coerce_class_names(from_to)))
        return [self.get_edge(e) for e in records[0].oRecordData['bothE']] \
            if records else []

    def out(self, from_, *edge_classes):
        """Get adjacent outgoing vertexes from vertex or class.

        :param from_: Vertex id, class, or class name
        :param edge_classes: Filter by these edges
        """
        records = self.client.command('SELECT out({0}) FROM {1}'
            .format(','.join(self.coerce_class_names(edge_classes))
                    , self.coerce_class_names(from_)))
        return [self.get_vertex(v) for v in records[0].oRecordData['out']] \
            if records else []

    def in_(self, to, *edge_classes):
        """Get adjacent incoming vertexes to vertex or class.

        :param to: Vertex id, class, or class name
        :param edge_classes: Filter by these edges
        """
        records = self.client.command('SELECT in({0}) FROM {1}'
            .format(','.join(self.coerce_class_names(edge_classes))
                    , self.coerce_class_names(to)))
        return [self.get_vertex(v) for v in records[0].oRecordData['in']] \
            if records else []

    def both(self, from_to, *edge_classes):
        """Get adjacent vertexes to vertex or class.

        :param from_to: Vertex id, class, or class name
        :param edge_classes: Filter by these edges
        """
        records = self.client.command('SELECT both({0}) FROM {1}'
            .format(','.join(self.coerce_class_names(edge_classes))
                    , self.coerce_class_names(from_to)))
        return [self.get_vertex(v) for v in records[0].oRecordData['both']] \
            if records else []

    # The following mostly intended for internal use

    def vertex_from_record(self, record, vertex_cls = None):
        if not vertex_cls:
            vertex_cls = self.registry.get(record._class)

        props = record.oRecordData
        return vertex_cls.from_graph(self
             , record._rid
             , self.props_from_db[vertex_cls](props)) if vertex_cls \
            else Vertex.from_graph(self, record._rid, props)

    def vertexes_from_records(self, records):
        return [self.vertex_from_record(record) for record in records]

    def edge_from_record(self, record, edge_cls = None):
        props = record.oRecordData

        in_hash = None
        in_prop = props['in']
        # Currently it is possible to override 'in' and 'out' with custom
        # properties, which breaks inV()/outV()
        if type(in_prop) is pyorient.OrientRecordLink:
            in_hash = in_prop.get_hash()

        out_hash = None
        out_prop = props['out']
        if type(out_prop) is pyorient.OrientRecordLink:
            out_hash = out_prop.get_hash()

        if not edge_cls:
            edge_cls = self.registry.get(record._class)
        return edge_cls.from_graph(self, record._rid
           , in_hash, out_hash
           , self.props_from_db[edge_cls](props)) if edge_cls \
            else Edge.from_graph(self, record._rid, in_hash, out_hash, props)

    def edges_from_records(self, records):
        return [self.edge_from_record(record) for record in records]

    def element_from_record(self, record):
        if not isinstance(record, pyorient.OrientRecord):
            return record

        record_data = record.oRecordData
        try:
            if isinstance(record_data['in'], pyorient.OrientRecordLink) and \
                    isinstance(record_data['out'],
                               pyorient.OrientRecordLink):
                return self.edge_from_record(record)
            else:
                return self.vertex_from_record(record)
        except:
            return self.vertex_from_record(record)

    def elements_from_records(self, records):
        return [self.element_from_record(record) for record in records]

    @staticmethod
    def valid_element_base(cls):
        try:
            return cls.decl_root is not None and cls.decl_type is not None
<<<<<<< HEAD
        except KeyError:
            return false
=======
        except AttributeError:
            return False
>>>>>>> 9c5d8510

    @staticmethod
    def guard_reserved_words(word, cls):
        reserved_words = [[],['in', 'out']][cls.decl_type]
        if word in reserved_words:
            # Should the class also be dropped from the database?
            raise ReservedWordError(
                "'{0}' as a property name will render"
                " class '{1}' unusable.".format(word,
                                                cls.registry_name))

    @staticmethod
    def create_props_mapping(db_to_element):
        return lambda db_props: {
            db_to_element[k]:v for k,v in db_props.items()
                if k in db_to_element }

    @staticmethod
    def props_to_db(element_class, props):
        db_props = {}
        for k, v in props.items():
            prop = element_class.__dict__.get(k)
            if prop:
                db_props[prop.name or k] = v
        return db_props

    @staticmethod
    def coerce_class_names(classes):
        """Get class name(s) for vertexes/edges.

        :param classes: String/class object or list of strings/class objects
        :returns: List if input is iterable, string otherwise
        """
        return [getattr(val, 'registry_name', val) for val in classes] \
            if hasattr(classes, '__iter__') and not isinstance(classes, str) \
            else getattr(classes, 'registry_name', classes)

    def init_broker_for_class(self, cls):
        broker = get_broker(cls)
        if broker:
            broker.init(self, cls)
        else:
            broker = cls.Broker(self, cls)
            setattr(cls, 'objects', broker)

        # Graph will only be assigned the broker for this element class if a
        # 'registry_plural' is set.
        #
        # Otherwise, only the class itself will get a Broker.
        broker_name = getattr(cls, 'registry_plural', None)
        if broker_name and not getattr(cls, 'no_graph_broker', False):
            if hasattr(self, broker_name):
                raise RuntimeError(
                    'Attempt to use a broker name reserved by Graph. '
                    'Could use a different name, or set the \'no_graph_broker\''
                    ' attribute to True for this element class.')
            setattr(self, broker_name, broker)

<|MERGE_RESOLUTION|>--- conflicted
+++ resolved
@@ -475,13 +475,8 @@
     def valid_element_base(cls):
         try:
             return cls.decl_root is not None and cls.decl_type is not None
-<<<<<<< HEAD
-        except KeyError:
-            return false
-=======
         except AttributeError:
             return False
->>>>>>> 9c5d8510
 
     @staticmethod
     def guard_reserved_words(word, cls):
